--- conflicted
+++ resolved
@@ -18,11 +18,8 @@
 from vllm.model_executor.layers.linear import (ColumnParallelLinear,
                                                LinearBase, RowParallelLinear,
                                                UnquantizedLinearMethod)
-<<<<<<< HEAD
 from vllm.model_executor.layers.quantization.awq_marlin import AWQMarlinLinearMethod
-=======
 from vllm.attention.ops.triton_rope import deepseek_rope
->>>>>>> 4c6bad1e
 from vllm.model_executor.layers.quantization.compressed_tensors.compressed_tensors import (  # noqa: E501
     CompressedTensorsLinearMethod)
 from vllm.model_executor.layers.quantization.compressed_tensors.schemes import (
@@ -483,20 +480,13 @@
 
         if is_decode:
             q_nope = self._q_proj_and_k_up_proj(hidden_states_or_q_c)
-<<<<<<< HEAD
             if self.w_qr is not None:
                 q_pe = self.w_qr(hidden_states_or_q_c)[0].view(-1, self.num_heads, self.qk_rope_head_dim)
             else:
                 q_pe = torch.matmul(hidden_states_or_q_c, self.W_QR)\
                     .view(-1, self.num_heads, self.qk_rope_head_dim)
-            q_pe, k_pe = self.rotary_emb(attn_metadata.input_positions, q_pe,
-                                         k_pe)
-=======
-            q_pe = torch.matmul(hidden_states_or_q_c, self.W_QR)\
-                .view(-1, self.num_heads, self.qk_rope_head_dim)
             # q_pe, k_pe = self.rotary_emb(attn_metadata.input_positions, q_pe,
             #                              k_pe)
-
             q_pe, k_pe = deepseek_rope(
                 attn_metadata.input_positions,
                 q_pe,
@@ -504,7 +494,6 @@
                 self.rotary_emb.cos_sin_cache.to(attn_metadata.input_positions.device),
                 self.qk_rope_head_dim,
             )
->>>>>>> 4c6bad1e
         else:
             assert is_prefill
             q = self.q_proj(hidden_states_or_q_c)[0]\
